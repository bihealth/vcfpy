# -*- coding: utf-8 -*-
"""Parsing of VCF files from ``str``
"""

import ast
import functools
import math
import re
import warnings

from . import exceptions, header, record
from .compat import OrderedDict
from .exceptions import (
    CannotConvertValue,
    LeadingTrailingSpaceInKey,
    SpaceInChromLine,
    UnknownFilter,
    UnknownVCFVersion,
)

__author__ = "Manuel Holtgrewe <manuel.holtgrewe@bihealth.de>"


# expected "#CHROM" header prefix when there are samples
REQUIRE_SAMPLE_HEADER = ("#CHROM", "POS", "ID", "REF", "ALT", "QUAL", "FILTER", "INFO", "FORMAT")
# expected "#CHROM" header prefix when there are no samples
REQUIRE_NO_SAMPLE_HEADER = ("#CHROM", "POS", "ID", "REF", "ALT", "QUAL", "FILTER", "INFO")

#: Supported VCF versions, a warning will be issued otherwise
SUPPORTED_VCF_VERSIONS = ("VCFv4.0", "VCFv4.1", "VCFv4.2", "VCFv4.3")


class QuotedStringSplitter:
    """Helper class for splitting quoted strings

    Has support for interpreting quoting strings but also brackets.  Meant
    for splitting the VCF header line dicts
    """

    #: state constant for normal
    NORMAL = 0
    #: state constant for quoted
    QUOTED = 1
    #: state constant for delimiter
    ESCAPED = 2
    #: state constant for array
    ARRAY = 3
    #: state constant for delimiter
    DELIM = 4

    def __init__(self, delim=",", quote='"', brackets="[]"):
        #: string delimiter
        self.delim = delim
        #: quote character
        self.quote = quote
        #: two-character string with opening and closing brackets
        assert len(brackets) == 2
        self.brackets = brackets

    def run(self, s):
        """Split string ``s`` at delimiter, correctly interpreting quotes

        Further, interprets arrays wrapped in one level of ``[]``.  No
        recursive brackets are interpreted (as this would make the grammar
        non-regular and currently this complexity is not needed).  Currently,
        quoting inside of braces is not supported either.  This is just to
        support the example from VCF v4.3.
        """
        begins, ends = [0], []
        # transition table
        DISPATCH = {
            self.NORMAL: self._handle_normal,
            self.QUOTED: self._handle_quoted,
            self.ARRAY: self._handle_array,
            self.DELIM: self._handle_delim,
            self.ESCAPED: self._handle_escaped,
        }
        # run state automaton
        state = self.NORMAL
        for pos, c in enumerate(s):
            state = DISPATCH[state](c, pos, begins, ends)
        ends.append(len(s))
        assert len(begins) == len(ends)
        # Build resulting list
        return [s[start:end] for start, end in zip(begins, ends, strict=False)]

    def _handle_normal(self, c, pos, begins, ends):  # pylint: disable=W0613
        if c == self.delim:
            ends.append(pos)
            return self.DELIM
        elif c == self.quote:
            return self.QUOTED
        elif c == self.brackets[0]:
            return self.ARRAY
        else:
            return self.NORMAL

    def _handle_quoted(self, c, pos, begins, ends):  # pylint: disable=W0613
        if c == "\\":
            return self.ESCAPED
        elif c == self.quote:
            return self.NORMAL
        else:
            return self.QUOTED

    def _handle_array(self, c, pos, begins, ends):  # pylint: disable=W0613
        if c == self.brackets[1]:
            return self.NORMAL
        else:
            return self.ARRAY

    def _handle_delim(self, c, pos, begins, ends):  # pylint: disable=W0613
        begins.append(pos)
        return self.NORMAL

    def _handle_escaped(self, c, pos, begins, ends):  # pylint: disable=W0613
        return self.QUOTED


def split_quoted_string(s, delim=",", quote='"', brackets="[]"):
    return QuotedStringSplitter(delim, quote, brackets).run(s)


def split_mapping(pair_str):
    """Split the ``str`` in ``pair_str`` at ``'='``

    Warn if key needs to be stripped
    """
    orig_key, value = pair_str.split("=", 1)
    key = orig_key.strip()
    if key != orig_key:
        warnings.warn(
            "Mapping key {} has leading or trailing space".format(repr(orig_key)),
            LeadingTrailingSpaceInKey,
        )
    return key, value


def parse_mapping(value):
    """Parse the given VCF header line mapping

    Such a mapping consists of "key=value" pairs, separated by commas and
    wrapped into angular brackets ("<...>").  Strings are usually quoted,
    for certain known keys, exceptions are made, depending on the tag key.
    this, however, only gets important when serializing.

    :raises: :py:class:`vcfpy.exceptions.InvalidHeaderException` if
        there was a problem parsing the file
    """
    if not value.startswith("<") or not value.endswith(">"):
        raise exceptions.InvalidHeaderException("Header mapping value was not wrapped in angular brackets")
    # split the comma-separated list into pairs, ignoring commas in quotes
    pairs = split_quoted_string(value[1:-1], delim=",", quote='"')
    # split these pairs into key/value pairs, converting flags to mappings
    # to True
    key_values = []
    for pair in pairs:
        if "=" in pair:
            key, value = split_mapping(pair)
            if value.startswith('"') and value.endswith('"'):
                value = ast.literal_eval(value)
            elif value.startswith("[") and value.endswith("]"):
                value = [v.strip() for v in value[1:-1].split(",")]
        else:
            key, value = pair, True
        key_values.append((key, value))
    # return completely parsed mapping as OrderedDict
    return OrderedDict(key_values)


class HeaderLineParserBase:
    """Parse into appropriate HeaderLine"""

    def parse_key_value(self, key, value):
        """Parse the key/value pair

        :param str key: the key to use in parsing
        :param str value: the value to parse
        :returns: :py:class:`vcfpy.header.HeaderLine` object
        """
        raise NotImplementedError("Must be overridden")


class StupidHeaderLineParser(HeaderLineParserBase):
    """Parse into HeaderLine (no particular structure)"""

    def parse_key_value(self, key, value):
        return header.HeaderLine(key, value)


class MappingHeaderLineParser(HeaderLineParserBase):
    """Parse into HeaderLine (no particular structure)"""

    def __init__(self, line_class):
        """Initialize the parser"""
        #: the class to use for the VCF header line
        self.line_class = line_class

    def parse_key_value(self, key, value):
        return self.line_class(key, value, parse_mapping(value))


def build_header_parsers():
    """Return mapping for parsers to use for each VCF header type

    Inject the WarningHelper into the parsers.
    """
    result = {
        "ALT": MappingHeaderLineParser(header.AltAlleleHeaderLine),
        "contig": MappingHeaderLineParser(header.ContigHeaderLine),
        "FILTER": MappingHeaderLineParser(header.FilterHeaderLine),
        "FORMAT": MappingHeaderLineParser(header.FormatHeaderLine),
        "INFO": MappingHeaderLineParser(header.InfoHeaderLine),
        "META": MappingHeaderLineParser(header.MetaHeaderLine),
        "PEDIGREE": MappingHeaderLineParser(header.PedigreeHeaderLine),
        "SAMPLE": MappingHeaderLineParser(header.SampleHeaderLine),
        "__default__": StupidHeaderLineParser(),  # fallback
    }
    return result


# Field value converters
_CONVERTERS = {
    "Integer": int,
    "Float": float,
    "Flag": lambda x: True,
    "Character": str,
    "String": str,
}


def convert_field_value(type_, value):
    """Convert atomic field value according to the type"""
    if value == ".":
        return None
    elif type_ in ("Character", "String"):
        if "%" in value:
            for k, v in record.UNESCAPE_MAPPING:
                value = value.replace(k, v)
        return value
    else:
        try:
            return _CONVERTERS[type_](value)
        except ValueError:
            warnings.warn(
                ("{} cannot be converted to {}, keeping as string.").format(value, type_),
                CannotConvertValue,
            )
            return value


def parse_field_value(field_info, value):
    """Parse ``value`` according to ``field_info``"""
    if field_info.id == "FT":
        return [x for x in value.split(";") if x != "."]
    elif isinstance(value, bool) or field_info.type == "Flag":
        return True
    elif field_info.number == 1:
        return convert_field_value(field_info.type, value)
    else:
        if value == ".":
            return []
        else:
            return [convert_field_value(field_info.type, x) for x in value.split(",")]


# Regular expression for break-end
BREAKEND_PATTERN = re.compile("[\\[\\]]")


def parse_breakend(alt_str):
    """Parse breakend and return tuple with results, parameters for BreakEnd
    constructor
    """
    arr = BREAKEND_PATTERN.split(alt_str)
    mate_chrom, mate_pos = arr[1].split(":", 1)
    mate_pos = int(mate_pos)
    if mate_chrom[0] == "<":
        mate_chrom = mate_chrom[1:-1]
        within_main_assembly = False
    else:
        within_main_assembly = True
    FWD_REV = {True: record.FORWARD, False: record.REVERSE}
    orientation = FWD_REV[alt_str[0] == "[" or alt_str[0] == "]"]
    mate_orientation = FWD_REV["[" in alt_str]
    if orientation == record.FORWARD:
        sequence = arr[2]
    else:
        sequence = arr[0]
    return (mate_chrom, mate_pos, orientation, mate_orientation, sequence, within_main_assembly)


def process_sub_grow(ref, alt_str):
    """Process substution where the string grows"""
    if len(alt_str) == 0:
        raise exceptions.InvalidRecordException("Invalid VCF, empty ALT")
    elif len(alt_str) == 1:
        if ref[0] == alt_str[0]:
            return record.Substitution(record.DEL, alt_str)
        else:
            return record.Substitution(record.INDEL, alt_str)
    else:
        return record.Substitution(record.INDEL, alt_str)


def process_sub_shrink(ref, alt_str):
    """Process substution where the string shrink"""
    if len(ref) == 0:
        raise exceptions.InvalidRecordException("Invalid VCF, empty REF")
    elif len(ref) == 1:
        if ref[0] == alt_str[0]:
            return record.Substitution(record.INS, alt_str)
        else:
            return record.Substitution(record.INDEL, alt_str)
    else:
        return record.Substitution(record.INDEL, alt_str)


def process_sub(ref, alt_str):
    """Process substitution"""
    if len(ref) == len(alt_str):
        if len(ref) == 1:
            return record.Substitution(record.SNV, alt_str)
        else:
            return record.Substitution(record.MNV, alt_str)
    elif len(ref) > len(alt_str):
        return process_sub_grow(ref, alt_str)
    else:  # len(ref) < len(alt_str):
        return process_sub_shrink(ref, alt_str)


def process_alt(header, ref, alt_str):  # pylint: disable=W0613
    """Process alternative value using Header in ``header``"""
    # By its nature, this function contains a large number of case distinctions
    if "]" in alt_str or "[" in alt_str:
        return record.BreakEnd(*parse_breakend(alt_str))
    elif alt_str[0] == "." and len(alt_str) > 0:
        return record.SingleBreakEnd(record.FORWARD, alt_str[1:])
    elif alt_str[-1] == "." and len(alt_str) > 0:
        return record.SingleBreakEnd(record.REVERSE, alt_str[:-1])
    elif alt_str[0] == "<" and alt_str[-1] == ">":
        inner = alt_str[1:-1]
        return record.SymbolicAllele(inner)
    else:  # substitution
        return process_sub(ref, alt_str)


class HeaderParser:
    """Helper class for parsing a VCF header"""

    def __init__(self):
        #: Sub parsers to use for parsing the header lines
        self.sub_parsers = build_header_parsers()

    def parse_line(self, line):
        """Parse VCF header ``line`` (trailing '\r\n' or '\n' is ignored)

        :param str line: ``str`` with line to parse
        :param dict sub_parsers: ``dict`` mapping header line types to
            appropriate parser objects
        :returns: appropriate :py:class:`HeaderLine` parsed from ``line``
        :raises: :py:class:`vcfpy.exceptions.InvalidHeaderException` if
            there was a problem parsing the file
        """
        if not line or not line.startswith("##"):
            raise exceptions.InvalidHeaderException('Invalid VCF header line (must start with "##") {}'.format(line))
        if "=" not in line:
            raise exceptions.InvalidHeaderException('Invalid VCF header line (must contain "=") {}'.format(line))
        line = line[len("##") :].rstrip()  # trim '^##' and trailing whitespace
        # split key/value pair at "="
        key, value = split_mapping(line)
        sub_parser = self.sub_parsers.get(key, self.sub_parsers["__default__"])
        return sub_parser.parse_key_value(key, value)


class RecordParser:
    """Helper class for parsing VCF records"""

    def __init__(self, header, samples, record_checks=None):
        #: Header with the meta information
        self.header = header
        #: SamplesInfos with sample information
        self.samples = samples
        #: The checks to perform, can contain 'INFO' and 'FORMAT'
        self.record_checks = tuple(record_checks or [])
        # Expected number of fields
        if self.samples.names:
            self.expected_fields = 9 + len(self.samples.names)
        else:
            self.expected_fields = 8
        # Cache of FieldInfo objects by FORMAT string
        self._format_cache = {}
        # Cache of FILTER entries, also applied to FORMAT/FT
        self._filter_ids = set(self.header.filter_ids())
        # Helper for checking INFO fields
        if "INFO" in self.record_checks:
            self._info_checker = InfoChecker(self.header)
        else:
            self._info_checker = NoopInfoChecker()
        # Helper for checking FORMAT fields
        if "FORMAT" in self.record_checks:
            self._format_checker = FormatChecker(self.header)
        else:
            self._format_checker = NoopFormatChecker()

    def parse_line(self, line_str):
        """Parse line from file (including trailing line break) and return
        resulting Record
        """
        line_str = line_str.rstrip()
        if not line_str:
            return None  # empty line, EOF
        arr = self._split_line(line_str)
        # CHROM
        chrom = arr[0]
        # POS
        pos = int(arr[1])
        # IDS
        if arr[2] == ".":
            ids = []
        else:
            ids = arr[2].split(";")
        # REF
        ref = arr[3]
        # ALT
        alts = []
        if arr[4] != ".":
            for alt in arr[4].split(","):
                alts.append(process_alt(self.header, ref, alt))
        # QUAL
        if arr[5] == ".":
            qual = None
        else:
            try:
                qual = int(arr[5])
            except ValueError:  # try as float
                qual = float(arr[5])
        # FILTER
        if arr[6] == ".":
            filt = []
        else:
            filt = arr[6].split(";")
        self._check_filters(filt, "FILTER")
        # INFO
        info = self._parse_info(arr[7], len(alts))
        if len(arr) == 9:
            raise exceptions.IncorrectVCFFormat("Expected 8 or 10+ columns, got 9!")
        elif len(arr) == 8:
            format_ = None
            calls = None
        else:
            # FORMAT
            format_ = arr[8].split(":")
            # sample/call columns
            calls = self._handle_calls(alts, format_, arr[8], arr)
        return record.Record(chrom, pos, ids, ref, alts, qual, filt, info, format_, calls)

    def _handle_calls(self, alts, format_, format_str, arr):
        """Handle FORMAT and calls columns, factored out of parse_line"""
        if format_str not in self._format_cache:
            self._format_cache[format_str] = list(map(self.header.get_format_field_info, format_))
        # per-sample calls
        calls = []
        for sample, raw_data in zip(self.samples.names, arr[9:], strict=False):
            if self.samples.is_parsed(sample):
                data = self._parse_calls_data(format_, self._format_cache[format_str], raw_data)
                call = record.Call(sample, data)
                self._format_checker.run(call, len(alts))
                self._check_filters(call.data.get("FT"), "FORMAT/FT", call.sample)
                calls.append(call)
            else:
                calls.append(record.UnparsedCall(sample, raw_data))
        return calls

    def _check_filters(self, filt, source, sample=None):
        if not filt:
            return
        for f in filt:
            self._check_filter(f, source, sample)

    def _check_filter(self, f, source, sample):
        if f == "PASS":
            pass  # the PASS filter is implicitely defined
        elif f not in self._filter_ids:
            if source == "FILTER":
                warnings.warn(
                    ("Filter not found in header: {}; problem in FILTER column").format(f),
                    UnknownFilter,
                )
            else:
                assert source == "FORMAT/FT" and sample
                warnings.warn(
                    ("Filter not found in header: {}; problem in FORMAT/FT column of sample {}").format(f, sample),
                    UnknownFilter,
                )

    def _split_line(self, line_str):
        """Split line and check number of columns"""
        arr = line_str.rstrip().split("\t")
        if len(arr) != self.expected_fields:
            raise exceptions.InvalidRecordException(
<<<<<<< HEAD
                "The line contains an invalid number of fields. Was {} but expected {}\n{}".format(
                    len(arr), 9 + len(self.samples.names), line_str
=======
                (
                    "The line contains an invalid number of fields. Was "
                    "{} but expected {}\n{}".format(len(arr), self.expected_fields, line_str)
>>>>>>> 5f87a815
                )
            )
        return arr

    def _parse_info(self, info_str, num_alts):
        """Parse INFO column from string"""
        result = OrderedDict()
        if info_str == ".":
            return result
        # The standard is very nice to parsers, we can simply split at
        # semicolon characters, although I (Manuel) don't know how strict
        # programs follow this
        for entry in info_str.split(";"):
            if "=" not in entry:  # flag
                key = entry
                result[key] = parse_field_value(self.header.get_info_field_info(key), True)
            else:
                key, value = split_mapping(entry)
                result[key] = parse_field_value(self.header.get_info_field_info(key), value)
            self._info_checker.run(key, result[key], num_alts)
        return result

    @classmethod
    def _parse_calls_data(klass, format_, infos, gt_str):
        """Parse genotype call information from arrays using format array

        :param list format: List of strings with format names
        :param gt_str arr: string with genotype information values
        """
        data = OrderedDict()
        # The standard is very nice to parsers, we can simply split at
        # colon characters, although I (Manuel) don't know how strict
        # programs follow this
        for key, info, value in zip(format_, infos, gt_str.split(":"), strict=False):
            data[key] = parse_field_value(info, value)
        return data


class HeaderChecker:
    """Helper class for checking a VCF header"""

    def run(self, header):
        """Check the header

        Warnings will be printed using ``warnings`` while errors will raise
        an exception.

        :raises: ``vcfpy.exceptions.InvalidHeaderException`` in the case of
            severe errors reading the header
        """
        self._check_header_lines(header.lines)

    def _check_header_lines(self, header_lines):
        """Check header lines, in particular for starting file "##fileformat" """
        if not header_lines:
            raise exceptions.InvalidHeaderException("The VCF file did not contain any header lines!")
        first = header_lines[0]
        if first.key != "fileformat":
            raise exceptions.InvalidHeaderException("The VCF file did not start with ##fileformat")
        if first.value not in SUPPORTED_VCF_VERSIONS:
            warnings.warn("Unknown VCF version {}".format(first.value), UnknownVCFVersion)


@functools.lru_cache(maxsize=32)
def binomial(n, k):
    try:
        res = math.factorial(n) // math.factorial(k) // math.factorial(n - k)
    except ValueError:
        res = 0
    return res


class NoopInfoChecker:
    """Helper class that performs no checks"""

    def __init__(self):
        pass

    def run(self, key, value, num_alts):
        pass


class InfoChecker:
    """Helper class for checking an INFO field"""

    def __init__(self, header):
        #: VCFHeader to use for checking
        self.header = header

    def run(self, key, value, num_alts):
        """Check value in INFO[key] of record

        Currently, only checks for consistent counts are implemented

        :param str key: key of INFO entry to check
        :param value: value to check
        :param int alts: list of alternative alleles, for length
        """
        field_info = self.header.get_info_field_info(key)
        if not isinstance(value, list):
            return
        TABLE = {
            ".": len(value),
            "A": num_alts,
            "R": num_alts + 1,
            "G": binomial(num_alts + 1, 2),  # diploid only at the moment
        }
        expected = TABLE.get(field_info.number, field_info.number)
        if len(value) != expected:
            tpl = "Number of elements for INFO field {} is {} instead of {}"
            warnings.warn(tpl.format(key, len(value), field_info.number), exceptions.IncorrectListLength)


class NoopFormatChecker:
    """Helper class that performs no checks"""

    def __init__(self):
        pass

    def run(self, call, num_alts):
        pass


class FormatChecker:
    """Helper class for checking a FORMAT field"""

    def __init__(self, header):
        #: VCFHeader to use for checking
        self.header = header

    def run(self, call, num_alts):
        """Check ``FORMAT`` of a record.Call

        Currently, only checks for consistent counts are implemented
        """
        for key, value in call.data.items():
            self._check_count(call, key, value, num_alts)

    def _check_count(self, call, key, value, num_alts):
        field_info = self.header.get_format_field_info(key)
        if isinstance(value, list):
            return
        num_alleles = len(call.gt_alleles or [])
        TABLE = {
            ".": len(value),
            "A": num_alts,
            "R": num_alts + 1,
            "G": binomial(num_alts + num_alleles, num_alleles),
        }
        expected = TABLE.get(field_info.number, field_info.number)
        if len(value) != expected:
            tpl = "Number of elements for FORMAT field {} is {} instead of {} (number specifier {})"
            warnings.warn(
                tpl.format(key, len(value), expected, field_info.number),
                exceptions.IncorrectListLength,
            )


class Parser:
    """Class for line-wise parsing of VCF files

    In most cases, you want to use :py:class:`vcfpy.reader.Reader` instead.

    :param stream: ``file``-like object to read from
    :param str path: path the VCF is parsed from, for display purposes
        only, optional
    """

    def __init__(self, stream, path=None, record_checks=None):
        self.stream = stream
        self.path = path
        #: checks to perform, can contain 'INFO' and 'FORMAT'
        self.record_checks = tuple(record_checks or [])
        #: header, once it has been read
        self.header = None
        # the currently read line
        self._line = stream.readline()  # trailing '\n'
        #: :py:class:`vcfpy.header.SamplesInfos` with sample information;
        #: set on parsing the header
        self.samples = None
        # helper for parsing the records
        self._record_parser = None
        # helper for checking the header
        self._header_checker = HeaderChecker()

    def _read_next_line(self):
        """Read next line store in self._line and return old one"""
        prev_line = self._line
        self._line = self.stream.readline()
        return prev_line

    def parse_header(self, parsed_samples=None):
        """Read and parse :py:class:`vcfpy.header.Header` from file, set
        into ``self.header`` and return it

        :param list parsed_samples: ``list`` of ``str`` for subsetting the
            samples to parse
        :returns: ``vcfpy.header.Header``
        :raises: ``vcfpy.exceptions.InvalidHeaderException`` in the case of
            problems reading the header
        """
        # parse header lines
        sub_parser = HeaderParser()
        header_lines = []
        while self._line and self._line.startswith("##"):
            header_lines.append(sub_parser.parse_line(self._line))
            self._read_next_line()
        # parse sample info line
        self.samples = self._handle_sample_line(parsed_samples)
        # construct Header object
        self.header = header.Header(header_lines, self.samples)
        # check header for consistency
        self._header_checker.run(self.header)
        # construct record parser
        self._record_parser = RecordParser(self.header, self.samples, self.record_checks)
        # read next line, must not be header
        self._read_next_line()
        if self._line and self._line.startswith("#"):
            raise exceptions.IncorrectVCFFormat('Expecting non-header line or EOF after "#CHROM" line')
        return self.header

    def _handle_sample_line(self, parsed_samples=None):
        """ "Check and interpret the "##CHROM" line and return samples"""
        if not self._line or not self._line.startswith("#CHROM"):
            raise exceptions.IncorrectVCFFormat('Missing line starting with "#CHROM"')
        # check for space before INFO
        line = self._line.rstrip()
        pos = line.find("FORMAT") if ("FORMAT" in line) else line.find("INFO")
        if pos == -1:
            raise exceptions.IncorrectVCFFormat('Ill-formatted line starting with "#CHROM"')
        if " " in line[:pos]:
            warnings.warn(
                "Found space in #CHROM line, splitting at whitespace instead of tab; this VCF file is ill-formatted",
                SpaceInChromLine,
            )
            arr = self._line.rstrip().split()
        else:
            arr = self._line.rstrip().split("\t")

        self._check_samples_line(arr)
        return header.SamplesInfos(arr[len(REQUIRE_SAMPLE_HEADER) :], parsed_samples)

    @classmethod
    def _check_samples_line(klass, arr):
        """Peform additional check on samples line"""
        if len(arr) <= len(REQUIRE_NO_SAMPLE_HEADER):
            if tuple(arr) != REQUIRE_NO_SAMPLE_HEADER:
                raise exceptions.IncorrectVCFFormat(
                    "Sample header line indicates no sample but does not equal required prefix {}".format(
                        "\t".join(REQUIRE_NO_SAMPLE_HEADER)
                    )
                )
        elif tuple(arr[: len(REQUIRE_SAMPLE_HEADER)]) != REQUIRE_SAMPLE_HEADER:
            raise exceptions.IncorrectVCFFormat(
                'Sample header line (starting with "#CHROM") does not start with required prefix {}'.format(
                    "\t".join(REQUIRE_SAMPLE_HEADER)
                )
            )

    def parse_line(self, line):
        """Pare the given line without reading another one from the stream"""
        return self._record_parser.parse_line(line)

    def parse_next_record(self):
        """Read, parse and return next :py:class:`vcfpy.record.Record`

        :returns: next VCF record or ``None`` if at end
        :raises: ``vcfpy.exceptions.InvalidRecordException`` in the case of
            problems reading the record
        """
        return self.parse_line(self._read_next_line())

    def print_warn_summary(self):
        """If there were any warnings, print summary with warnings"""
        # TODO: remove?<|MERGE_RESOLUTION|>--- conflicted
+++ resolved
@@ -499,14 +499,8 @@
         arr = line_str.rstrip().split("\t")
         if len(arr) != self.expected_fields:
             raise exceptions.InvalidRecordException(
-<<<<<<< HEAD
                 "The line contains an invalid number of fields. Was {} but expected {}\n{}".format(
-                    len(arr), 9 + len(self.samples.names), line_str
-=======
-                (
-                    "The line contains an invalid number of fields. Was "
-                    "{} but expected {}\n{}".format(len(arr), self.expected_fields, line_str)
->>>>>>> 5f87a815
+                    len(arr), self.expected_fields, line_str
                 )
             )
         return arr
